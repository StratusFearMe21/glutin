extern crate glutin;

use glutin::winit::{self, MouseCursor};

mod support;

fn main() {
    let events_loop = winit::EventsLoop::new();
    let window = winit::WindowBuilder::new()
        .with_title("A fantastic window!")
        .build(&events_loop)
        .unwrap();
    let context = glutin::ContextBuilder::new()
        .build(&window)
        .unwrap();

    unsafe { context.make_current().unwrap() };

    let gl = support::load(&context);
    let cursors = [
        MouseCursor::Default, MouseCursor::Crosshair, MouseCursor::Hand, MouseCursor::Arrow,
        MouseCursor::Move, MouseCursor::Text, MouseCursor::Wait, MouseCursor::Help,
        MouseCursor::Progress, MouseCursor::NotAllowed, MouseCursor::ContextMenu,
        MouseCursor::NoneCursor, MouseCursor::Cell, MouseCursor::VerticalText, MouseCursor::Alias,
        MouseCursor::Copy, MouseCursor::NoDrop, MouseCursor::Grab, MouseCursor::Grabbing,
        MouseCursor::AllScroll, MouseCursor::ZoomIn, MouseCursor::ZoomOut, MouseCursor::EResize,
        MouseCursor::NResize, MouseCursor::NeResize, MouseCursor::NwResize, MouseCursor::SResize,
        MouseCursor::SeResize, MouseCursor::SwResize, MouseCursor::WResize, MouseCursor::EwResize,
        MouseCursor::NsResize, MouseCursor::NeswResize, MouseCursor::NwseResize,
        MouseCursor::ColResize, MouseCursor::RowResize,
    ];
    let mut cursor_idx = 0;

    events_loop.run_forever(|event| {
<<<<<<< HEAD
        match event {
            winit::Event::WindowEvent { event, .. } => match event {
                winit::WindowEvent::KeyboardInput(winit::ElementState::Pressed, _, _, _) => {
=======
        use glutin::{Event, WindowEvent, ElementState};
        if let Event::WindowEvent { event, .. } = event {
            match event {

                WindowEvent::KeyboardInput { input, .. } => if let ElementState::Pressed = input.state {
>>>>>>> 2a1602e0
                    println!("Setting cursor to \"{:?}\"", cursors[cursor_idx]);
                    window.set_cursor(cursors[cursor_idx]);
                    if cursor_idx < cursors.len() - 1 {
                        cursor_idx += 1;
                    } else {
                        cursor_idx = 0;
                    }
                },
<<<<<<< HEAD
                winit::WindowEvent::Closed => events_loop.interrupt(),
                winit::WindowEvent::Resized(w, h) => context.resize(w, h),
=======

                WindowEvent::Closed => events_loop.interrupt(),

>>>>>>> 2a1602e0
                _ => (),
            }
        }

        gl.draw_frame([0.0, 1.0, 0.0, 1.0]);
        context.swap_buffers().unwrap();
    });
}<|MERGE_RESOLUTION|>--- conflicted
+++ resolved
@@ -5,7 +5,7 @@
 mod support;
 
 fn main() {
-    let events_loop = winit::EventsLoop::new();
+    let mut events_loop = winit::EventsLoop::new();
     let window = winit::WindowBuilder::new()
         .with_title("A fantastic window!")
         .build(&events_loop)
@@ -32,17 +32,11 @@
     let mut cursor_idx = 0;
 
     events_loop.run_forever(|event| {
-<<<<<<< HEAD
-        match event {
-            winit::Event::WindowEvent { event, .. } => match event {
-                winit::WindowEvent::KeyboardInput(winit::ElementState::Pressed, _, _, _) => {
-=======
-        use glutin::{Event, WindowEvent, ElementState};
+        use glutin::winit::{Event, WindowEvent, ElementState};
         if let Event::WindowEvent { event, .. } = event {
             match event {
 
                 WindowEvent::KeyboardInput { input, .. } => if let ElementState::Pressed = input.state {
->>>>>>> 2a1602e0
                     println!("Setting cursor to \"{:?}\"", cursors[cursor_idx]);
                     window.set_cursor(cursors[cursor_idx]);
                     if cursor_idx < cursors.len() - 1 {
@@ -51,19 +45,14 @@
                         cursor_idx = 0;
                     }
                 },
-<<<<<<< HEAD
-                winit::WindowEvent::Closed => events_loop.interrupt(),
+                winit::WindowEvent::Closed => return winit::ControlFlow::Break,
                 winit::WindowEvent::Resized(w, h) => context.resize(w, h),
-=======
-
-                WindowEvent::Closed => events_loop.interrupt(),
-
->>>>>>> 2a1602e0
                 _ => (),
             }
         }
 
         gl.draw_frame([0.0, 1.0, 0.0, 1.0]);
         context.swap_buffers().unwrap();
+        winit::ControlFlow::Continue
     });
 }