[package]
name = "glutin"
<<<<<<< HEAD
version = "0.28.0"
authors = [
  "The glutin contributors",
  "Pierre Krieger <pierre.krieger1708@gmail.com>",
]
=======
version = "0.29.1"
authors = ["The glutin contributors", "Pierre Krieger <pierre.krieger1708@gmail.com>"]
>>>>>>> 2f8bdfc9
description = "Cross-platform OpenGL context provider."
keywords = ["windowing", "opengl"]
license = "Apache-2.0"
readme = "../README.md"
repository = "https://github.com/rust-windowing/glutin"
documentation = "https://docs.rs/glutin"
edition = "2021"
rust-version = "1.57"

[package.metadata.docs.rs]
features = ["serde"]

[features]
default = ["x11", "wayland", "wayland-dlopen", "wayland-csd-adwaita"]
serde = ["winit/serde"]
x11 = ["winit/x11", "glutin_glx_sys"]
<<<<<<< HEAD
wayland = [
  "winit/wayland",
  "winit/wayland-dlopen",
  "wayland-client",
  "wayland-egl",
]
wayland-dlopen = ["winit/wayland-dlopen"]
kms = ["drm", "gbm", "winit/kms"]
kms-ext = ["winit/kms-ext"]
default = ["x11", "wayland", "wayland-dlopen", "kms"]

[dependencies]
lazy_static = "1.4.0"
# winit = { version = "0.26", default-features = false }
winit = { git = "https://github.com/StratusFearMe21/winit", default-features = false }

[target.'cfg(target_os = "android")'.dependencies]
android_glue = "0.2.3"
glutin_egl_sys = { version = "0.1.5", path = "../glutin_egl_sys" }
parking_lot = "0.12.0"

[target.'cfg(target_os = "emscripten")'.dependencies]
glutin_emscripten_sys = { version = "0.1.1", path = "../glutin_emscripten_sys" }
=======
wayland = ["winit/wayland", "wayland-client", "wayland-egl"]
wayland-dlopen = ["winit/wayland-dlopen"]
wayland-csd-adwaita = ["winit/wayland-csd-adwaita"]
wayland-csd-adwaita-notitle = ["winit/wayland-csd-adwaita-notitle"]

[dependencies]
once_cell = "1.13"
winit = { version = "0.27.1", default-features = false }

[target.'cfg(target_os = "android")'.dependencies]
glutin_egl_sys = { version = "0.1.6", path = "../glutin_egl_sys" }
libloading = "0.7"
parking_lot = "0.12"
raw-window-handle = "0.5"
>>>>>>> 2f8bdfc9

[target.'cfg(any(target_os = "ios", target_os = "macos"))'.dependencies]
objc = "0.2.7"
glutin_gles2_sys = { version = "0.1.5", path = "../glutin_gles2_sys" }

[target.'cfg(target_os = "macos")'.dependencies]
cgl = "0.3.2"
cocoa = "0.24.0"
core-foundation = "0.9.3"

[target.'cfg(target_os = "windows")'.dependencies.winapi]
version = "0.3.9"
features = ["winnt", "winuser", "wingdi", "libloaderapi"]

[target.'cfg(target_os = "windows")'.dependencies]
libloading = "0.7.3"
glutin_wgl_sys = { version = "0.1.5", path = "../glutin_wgl_sys" }
<<<<<<< HEAD
glutin_egl_sys = { version = "0.1.5", path = "../glutin_egl_sys" }
parking_lot = "0.12.0"

[target.'cfg(any(target_os = "linux", target_os = "freebsd", target_os = "dragonfly", target_os = "netbsd", target_os = "openbsd"))'.dependencies]
osmesa-sys = "0.1.2"
wayland-client = { version = "0.29.4", features = ["dlopen"], optional = true }
wayland-egl = { version = "0.29.4", optional = true }
libloading = "0.7.3"
glutin_egl_sys = { version = "0.1.5", path = "../glutin_egl_sys" }
glutin_glx_sys = { version = "0.1.7", path = "../glutin_glx_sys", optional = true }
parking_lot = "0.12.0"
log = "0.4.17"
drm = { version = "0.6.2", optional = true }
gbm = { version = "0.8.0", optional = true }
=======
glutin_egl_sys = { version = "0.1.6", path = "../glutin_egl_sys" }
parking_lot = "0.12"

[target.'cfg(any(target_os = "linux", target_os = "freebsd", target_os = "dragonfly", target_os = "netbsd", target_os = "openbsd"))'.dependencies]
osmesa-sys = "0.1"
wayland-client = { version = "0.29.4", features = ["dlopen"], optional = true }
wayland-egl = { version = "0.29.4", optional = true }
libloading = "0.7"
glutin_egl_sys = { version = "0.1.6", path = "../glutin_egl_sys" }
glutin_glx_sys = { version = "0.1.8", path = "../glutin_glx_sys", optional = true }
parking_lot = "0.12"
log = "0.4"
>>>>>>> 2f8bdfc9
<|MERGE_RESOLUTION|>--- conflicted
+++ resolved
@@ -1,15 +1,10 @@
 [package]
 name = "glutin"
-<<<<<<< HEAD
 version = "0.28.0"
 authors = [
   "The glutin contributors",
   "Pierre Krieger <pierre.krieger1708@gmail.com>",
 ]
-=======
-version = "0.29.1"
-authors = ["The glutin contributors", "Pierre Krieger <pierre.krieger1708@gmail.com>"]
->>>>>>> 2f8bdfc9
 description = "Cross-platform OpenGL context provider."
 keywords = ["windowing", "opengl"]
 license = "Apache-2.0"
@@ -26,46 +21,22 @@
 default = ["x11", "wayland", "wayland-dlopen", "wayland-csd-adwaita"]
 serde = ["winit/serde"]
 x11 = ["winit/x11", "glutin_glx_sys"]
-<<<<<<< HEAD
-wayland = [
-  "winit/wayland",
-  "winit/wayland-dlopen",
-  "wayland-client",
-  "wayland-egl",
-]
+wayland = ["winit/wayland", "winit/wayland-dlopen", "wayland-client", "wayland-egl"]
 wayland-dlopen = ["winit/wayland-dlopen"]
 kms = ["drm", "gbm", "winit/kms"]
 kms-ext = ["winit/kms-ext"]
 default = ["x11", "wayland", "wayland-dlopen", "kms"]
 
 [dependencies]
-lazy_static = "1.4.0"
-# winit = { version = "0.26", default-features = false }
+once_cell = "1.13"
+# winit = { version = "0.27.1", default-features = false }
 winit = { git = "https://github.com/StratusFearMe21/winit", default-features = false }
-
-[target.'cfg(target_os = "android")'.dependencies]
-android_glue = "0.2.3"
-glutin_egl_sys = { version = "0.1.5", path = "../glutin_egl_sys" }
-parking_lot = "0.12.0"
-
-[target.'cfg(target_os = "emscripten")'.dependencies]
-glutin_emscripten_sys = { version = "0.1.1", path = "../glutin_emscripten_sys" }
-=======
-wayland = ["winit/wayland", "wayland-client", "wayland-egl"]
-wayland-dlopen = ["winit/wayland-dlopen"]
-wayland-csd-adwaita = ["winit/wayland-csd-adwaita"]
-wayland-csd-adwaita-notitle = ["winit/wayland-csd-adwaita-notitle"]
-
-[dependencies]
-once_cell = "1.13"
-winit = { version = "0.27.1", default-features = false }
 
 [target.'cfg(target_os = "android")'.dependencies]
 glutin_egl_sys = { version = "0.1.6", path = "../glutin_egl_sys" }
 libloading = "0.7"
 parking_lot = "0.12"
 raw-window-handle = "0.5"
->>>>>>> 2f8bdfc9
 
 [target.'cfg(any(target_os = "ios", target_os = "macos"))'.dependencies]
 objc = "0.2.7"
@@ -83,22 +54,6 @@
 [target.'cfg(target_os = "windows")'.dependencies]
 libloading = "0.7.3"
 glutin_wgl_sys = { version = "0.1.5", path = "../glutin_wgl_sys" }
-<<<<<<< HEAD
-glutin_egl_sys = { version = "0.1.5", path = "../glutin_egl_sys" }
-parking_lot = "0.12.0"
-
-[target.'cfg(any(target_os = "linux", target_os = "freebsd", target_os = "dragonfly", target_os = "netbsd", target_os = "openbsd"))'.dependencies]
-osmesa-sys = "0.1.2"
-wayland-client = { version = "0.29.4", features = ["dlopen"], optional = true }
-wayland-egl = { version = "0.29.4", optional = true }
-libloading = "0.7.3"
-glutin_egl_sys = { version = "0.1.5", path = "../glutin_egl_sys" }
-glutin_glx_sys = { version = "0.1.7", path = "../glutin_glx_sys", optional = true }
-parking_lot = "0.12.0"
-log = "0.4.17"
-drm = { version = "0.6.2", optional = true }
-gbm = { version = "0.8.0", optional = true }
-=======
 glutin_egl_sys = { version = "0.1.6", path = "../glutin_egl_sys" }
 parking_lot = "0.12"
 
@@ -111,4 +66,5 @@
 glutin_glx_sys = { version = "0.1.8", path = "../glutin_glx_sys", optional = true }
 parking_lot = "0.12"
 log = "0.4"
->>>>>>> 2f8bdfc9
+drm = { version = "0.6.2", optional = true }
+gbm = { version = "0.8", optional = true }